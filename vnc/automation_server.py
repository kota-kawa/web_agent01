--- conflicted
+++ resolved
@@ -1,310 +1,286 @@
-# automation_server.py
-import asyncio
-import time
-import logging
-import traceback
-import sys
-from typing import List, Dict, Union
-
-from flask import Flask, jsonify, Response, request
-
-import httpx
-
-# ---- Playwright -------------------------------------------------
-try:
-    from playwright.async_api import async_playwright, Error as PwError
-except Exception:
-    traceback.print_exc()
-    sys.exit(1)
-
-app = Flask(__name__)
-log = logging.getLogger("auto")
-log.setLevel(logging.INFO)
-
-# 各 Playwright アクションのデフォルトタイムアウト(ms)
-<<<<<<< HEAD
-# Google Flights など動的なページでも余裕を持って待機できるよう
-# やや長めに設定する
-ACTION_TIMEOUT = 20000
-=======
-ACTION_TIMEOUT = 10000
->>>>>>> 38b390e2
-
-# 一貫したイベントループを確保する
-LOOP = asyncio.new_event_loop()
-asyncio.set_event_loop(LOOP)
-
-CDP = "http://localhost:9222"
-# Web UI の起点となるページ（最初にブラウザを開いたときの URL）
-WEB = "http://web:5000"  # VNC が初期表示するページ（チャット UI 無し）
-
-# ================================================================
-# ここからグローバルに保持する「ブラウザ」と「ページ」オブジェクト
-# （変更後: 起動時に一度だけ生成して、以降は使い回す）
-# ================================================================
-PLAYWRIGHT = None        # async_playwright() の戻り値を保持
-GLOBAL_BROWSER = None    # Browser オブジェクト
-GLOBAL_PAGE = None       # Page オブジェクト
-
-def run_sync(coro):
-    """Run async coroutine on the global event loop."""
-    return LOOP.run_until_complete(coro)
-
-async def reset_browser():
-    """ブラウザを再起動してページを開き直す（自己修復用）"""
-    global PLAYWRIGHT, GLOBAL_BROWSER, GLOBAL_PAGE
-    try:
-        if GLOBAL_BROWSER:
-            await GLOBAL_BROWSER.close()
-    except Exception:
-        pass
-    GLOBAL_PAGE = None
-    if PLAYWRIGHT:
-        try:
-            await PLAYWRIGHT.stop()
-        except Exception:
-            pass
-    PLAYWRIGHT = None
-    await init_browser_and_page()
-
-async def init_browser_and_page():
-    """
-    初回アクセス時に、ブラウザ／ページを起動してグローバル変数に保持する。
-    これを呼ぶときに、CDP に接続できるか試し、だめならヘッドレス起動する。
-    """
-    global PLAYWRIGHT, GLOBAL_BROWSER, GLOBAL_PAGE
-
-    if GLOBAL_PAGE is not None:
-        # すでに生成済みなら何もせず返す
-        return
-
-    PLAYWRIGHT = await async_playwright().start()
-
-    # 1) まず CDP 経由で接続を試みる
-    # 何秒待っても DevTools Protocol が立ち上がらなかったら False を返す
-    async def wait_cdp(t: int = 25) -> bool:
-        dead = time.time() + t
-        async with httpx.AsyncClient(timeout=2) as c:
-            while time.time() < dead:
-                try:
-                    await c.get(f"{CDP}/json/version")
-                    return True
-                except httpx.HTTPError:
-                    await asyncio.sleep(1)
-        return False
-
-    connected = False
-    if await wait_cdp():
-        # CDP に接続可能なら接続して既存のブラウザを流用
-        try:
-            GLOBAL_BROWSER = await PLAYWRIGHT.chromium.connect_over_cdp(CDP)
-            # 既存のコンテキスト・ページがあればそれを使う
-            # （なければ新規作成されるので問題ない）
-            context = GLOBAL_BROWSER.contexts[0] if GLOBAL_BROWSER.contexts else None
-            if context:
-                GLOBAL_PAGE = context.pages[0]
-                await GLOBAL_PAGE.bring_to_front()
-            else:
-                GLOBAL_PAGE = await GLOBAL_BROWSER.new_page()
-                await GLOBAL_PAGE.goto(WEB)
-            connected = True
-        except PwError as e:
-            log.error("CDP 接続に失敗しました: %s", e)
-            connected = False
-
-    if not connected:
-        # CDP が使えない／接続に失敗した場合はヘッドレスで立ち上げて１ページ作る
-        GLOBAL_BROWSER = await PLAYWRIGHT.chromium.launch(headless=True)
-        GLOBAL_PAGE = await GLOBAL_BROWSER.new_page()
-        await GLOBAL_PAGE.goto(WEB)
-
-    log.info("Playwright ブラウザ・ページを初期化しました。")
-
-async def normalize(a: Dict) -> Dict:
-    a = {k.lower(): v for k, v in a.items()}
-    a["action"] = a.get("action", "").lower()
-    if "selector" in a and "target" not in a:
-        a["target"] = a.pop("selector")
-    if a["action"] in ("click_text",) and "text" in a and "target" not in a:
-        a["target"] = a["text"]
-    return a
-
-async def safe_click_by_text(page, txt: str, timeout: int = ACTION_TIMEOUT):
-    """
-    Playwright strict-mode で複数マッチした場合の 500 を防ぐ。
-    1) リンク (<a>) を role='link', exact=True で取得しクリック
-    2) 見つからなければ page.get_by_text(..., exact=True).first.click()
-    3) それでもダメなら page.get_by_text(...).first.click()
-    """
-    # 1) リンク (exact)
-    link = page.get_by_role("link", name=txt, exact=True)
-    if await link.count():
-<<<<<<< HEAD
-        await link.first.wait_for(state="visible", timeout=timeout)
-        await link.first.scroll_into_view_if_needed(timeout=timeout)
-=======
->>>>>>> 38b390e2
-        await link.first.click(timeout=timeout)
-        return
-
-    # 2) exact=True テキスト
-    exact_loc = page.get_by_text(txt, exact=True)
-    if await exact_loc.count():
-<<<<<<< HEAD
-        await exact_loc.first.wait_for(state="visible", timeout=timeout)
-        await exact_loc.first.scroll_into_view_if_needed(timeout=timeout)
-        await exact_loc.first.click(timeout=timeout)
-        return
-
-    # 3) 非 strict (first match)
-    last = page.get_by_text(txt).first
-    await last.wait_for(state="visible", timeout=timeout)
-    await last.scroll_into_view_if_needed(timeout=timeout)
-    await last.click(timeout=timeout)
-=======
-        await exact_loc.first.click(timeout=timeout)
-        return
-
-    # 3) 非 strict (first match)
-    await page.get_by_text(txt).first.click(timeout=timeout)
->>>>>>> 38b390e2
-
-async def run_actions(raw: List[Dict]) -> str:
-    """
-    Action のリストを受け取り、全て順次実行した後、現在のページ HTML を返す。
-    **変更後: ブラウザは閉じずに保持し続ける。**
-    """
-    global GLOBAL_PAGE
-
-    # もしまだブラウザが初期化されていなければ、ここで init_ を呼ぶ
-    if GLOBAL_PAGE is None:
-        await init_browser_and_page()
-
-    acts = [await normalize(x) for x in raw]
-
-    async def exec_one(act):
-        match act["action"]:
-            case "navigate":
-<<<<<<< HEAD
-                await GLOBAL_PAGE.goto(
-                    act["target"],
-                    timeout=ACTION_TIMEOUT,
-                    wait_until="load",
-                )
-            case "click":
-                if sel := act.get("target"):
-                    loc = GLOBAL_PAGE.locator(sel).first
-                    await loc.wait_for(state="visible", timeout=ACTION_TIMEOUT)
-                    await loc.scroll_into_view_if_needed(timeout=ACTION_TIMEOUT)
-                    await loc.click(timeout=ACTION_TIMEOUT)
-                elif txt := act.get("text"):
-                    await safe_click_by_text(
-                        GLOBAL_PAGE,
-                        txt,
-                        timeout=ACTION_TIMEOUT,
-                    )
-            case "click_text":
-                await safe_click_by_text(
-                    GLOBAL_PAGE,
-                    act["target"],
-                    timeout=ACTION_TIMEOUT,
-                )
-            case "type":
-                loc = GLOBAL_PAGE.locator(act["target"]).first
-                await loc.wait_for(state="visible", timeout=ACTION_TIMEOUT)
-=======
-                await GLOBAL_PAGE.goto(act["target"], timeout=ACTION_TIMEOUT)
-            case "click":
-                if sel := act.get("target"):
-                    loc = GLOBAL_PAGE.locator(sel).first
-                    await loc.scroll_into_view_if_needed(timeout=ACTION_TIMEOUT)
-                    await loc.click(timeout=ACTION_TIMEOUT)
-                elif txt := act.get("text"):
-                    await safe_click_by_text(GLOBAL_PAGE, txt, timeout=ACTION_TIMEOUT)
-            case "click_text":
-                await safe_click_by_text(GLOBAL_PAGE, act["target"], timeout=ACTION_TIMEOUT)
-            case "type":
-                loc = GLOBAL_PAGE.locator(act["target"]).first
->>>>>>> 38b390e2
-                await loc.scroll_into_view_if_needed(timeout=ACTION_TIMEOUT)
-                await loc.fill(act.get("value", ""), timeout=ACTION_TIMEOUT)
-            case "wait":
-                await GLOBAL_PAGE.wait_for_timeout(int(act.get("ms", 500)))
-            case "scroll":
-                amt = int(act.get("amount", 400))
-                if str(act.get("direction", "down")).lower().startswith("up"):
-                    amt = -amt
-                if tgt := act.get("target"):
-                    await GLOBAL_PAGE.locator(tgt).evaluate("(el,y)=>el.scrollBy(0,y)", amt)
-                else:
-                    await GLOBAL_PAGE.evaluate("(y)=>window.scrollBy(0,y)", amt)
-            case _:
-                log.warning("Unknown action skipped: %s", act)
-
-    for a in acts:
-        max_retries = 3
-        for attempt in range(1, max_retries + 1):
-            try:
-                await exec_one(a)
-                break
-            except Exception as e:
-                log.error(f"Playwright action error (attempt {attempt}/{max_retries}): {e}")
-                if attempt < max_retries:
-                    await asyncio.sleep(1)
-                else:
-                    log.error("Max retries reached. Attempting browser reset.")
-                    await reset_browser()
-                    try:
-                        await exec_one(a)
-                    except Exception as e2:
-                        log.error("Recovery attempt failed: %s", e2)
-                    break
-    # 全アクション実行後にページコンテンツを返す
-    html = await GLOBAL_PAGE.content()
-    return html
-
-# ---------------- Flask ルート -----------------------------------
-@app.get("/source")
-def source():
-    """
-    変更前: run_actions([]) を毎回やってブラウザを立ち上げ・閉じしていた。
-    変更後: すでに初期化済みのページオブジェクトがあればそれを使い、ページソースだけ返す。
-    """
-    try:
-        # もしまだ初期化されていなければ行う（初回のみ重い処理）
-        if GLOBAL_PAGE is None:
-            # 「Run in event loop」として init_browser_and_page() を同期的に呼び出し
-            run_sync(init_browser_and_page())
-        # ページの現在HTMLをキャッシュから取ってくる
-        html = run_sync(GLOBAL_PAGE.content())
-        return Response(html, mimetype="text/plain")
-    except Exception as e:
-        log.exception("fatal")
-        return jsonify(error=str(e)), 500
-
-@app.post("/execute-dsl")
-def exec_dsl():
-    """
-    変更前: run_actions(acts) で毎回ブラウザを立ち上げ・閉じしていた。
-    変更後: ブラウザは保持しつつ、アクションだけ実行して HTML を返す。
-    """
-    try:
-        data = request.get_json(force=True)
-        acts: Union[List, Dict] = data.get("actions", data)
-        if isinstance(acts, dict):
-            acts = [acts]
-        # run_actions では「もしまだ初期化されていなければ内部で init を呼ぶ」仕組み
-        html = run_sync(run_actions(acts))
-        return Response(html, mimetype="text/plain")
-    except Exception as e:
-        log.exception("fatal")
-        return jsonify(error=str(e)), 500
-
-@app.get("/healthz")
-def health():
-    return "ok", 200
-
-if __name__ == "__main__":
-    # 必要に応じて起動時にブラウザを初期化
-    # run_sync(init_browser_and_page())
-    app.run(host="0.0.0.0", port=7000, threaded=False)+# automation_server.py
+import asyncio
+import time
+import logging
+import traceback
+import sys
+from typing import List, Dict, Union
+
+from flask import Flask, jsonify, Response, request
+
+import httpx
+
+# ---- Playwright -------------------------------------------------
+try:
+    from playwright.async_api import async_playwright, Error as PwError
+except Exception:
+    traceback.print_exc()
+    sys.exit(1)
+
+app = Flask(__name__)
+log = logging.getLogger("auto")
+log.setLevel(logging.INFO)
+
+# 各 Playwright アクションのデフォルトタイムアウト(ms)
+
+# やや長めに設定する
+ACTION_TIMEOUT = 20000
+
+
+# 一貫したイベントループを確保する
+LOOP = asyncio.new_event_loop()
+asyncio.set_event_loop(LOOP)
+
+CDP = "http://localhost:9222"
+# Web UI の起点となるページ（最初にブラウザを開いたときの URL）
+WEB = "http://web:5000"  # VNC が初期表示するページ（チャット UI 無し）
+
+# ================================================================
+# ここからグローバルに保持する「ブラウザ」と「ページ」オブジェクト
+# （変更後: 起動時に一度だけ生成して、以降は使い回す）
+# ================================================================
+PLAYWRIGHT = None        # async_playwright() の戻り値を保持
+GLOBAL_BROWSER = None    # Browser オブジェクト
+GLOBAL_PAGE = None       # Page オブジェクト
+
+def run_sync(coro):
+    """Run async coroutine on the global event loop."""
+    return LOOP.run_until_complete(coro)
+
+async def reset_browser():
+    """ブラウザを再起動してページを開き直す（自己修復用）"""
+    global PLAYWRIGHT, GLOBAL_BROWSER, GLOBAL_PAGE
+    try:
+        if GLOBAL_BROWSER:
+            await GLOBAL_BROWSER.close()
+    except Exception:
+        pass
+    GLOBAL_PAGE = None
+    if PLAYWRIGHT:
+        try:
+            await PLAYWRIGHT.stop()
+        except Exception:
+            pass
+    PLAYWRIGHT = None
+    await init_browser_and_page()
+
+async def init_browser_and_page():
+    """
+    初回アクセス時に、ブラウザ／ページを起動してグローバル変数に保持する。
+    これを呼ぶときに、CDP に接続できるか試し、だめならヘッドレス起動する。
+    """
+    global PLAYWRIGHT, GLOBAL_BROWSER, GLOBAL_PAGE
+
+    if GLOBAL_PAGE is not None:
+        # すでに生成済みなら何もせず返す
+        return
+
+    PLAYWRIGHT = await async_playwright().start()
+
+    # 1) まず CDP 経由で接続を試みる
+    # 何秒待っても DevTools Protocol が立ち上がらなかったら False を返す
+    async def wait_cdp(t: int = 25) -> bool:
+        dead = time.time() + t
+        async with httpx.AsyncClient(timeout=2) as c:
+            while time.time() < dead:
+                try:
+                    await c.get(f"{CDP}/json/version")
+                    return True
+                except httpx.HTTPError:
+                    await asyncio.sleep(1)
+        return False
+
+    connected = False
+    if await wait_cdp():
+        # CDP に接続可能なら接続して既存のブラウザを流用
+        try:
+            GLOBAL_BROWSER = await PLAYWRIGHT.chromium.connect_over_cdp(CDP)
+            # 既存のコンテキスト・ページがあればそれを使う
+            # （なければ新規作成されるので問題ない）
+            context = GLOBAL_BROWSER.contexts[0] if GLOBAL_BROWSER.contexts else None
+            if context:
+                GLOBAL_PAGE = context.pages[0]
+                await GLOBAL_PAGE.bring_to_front()
+            else:
+                GLOBAL_PAGE = await GLOBAL_BROWSER.new_page()
+                await GLOBAL_PAGE.goto(WEB)
+            connected = True
+        except PwError as e:
+            log.error("CDP 接続に失敗しました: %s", e)
+            connected = False
+
+    if not connected:
+        # CDP が使えない／接続に失敗した場合はヘッドレスで立ち上げて１ページ作る
+        GLOBAL_BROWSER = await PLAYWRIGHT.chromium.launch(headless=True)
+        GLOBAL_PAGE = await GLOBAL_BROWSER.new_page()
+        await GLOBAL_PAGE.goto(WEB)
+
+    log.info("Playwright ブラウザ・ページを初期化しました。")
+
+async def normalize(a: Dict) -> Dict:
+    a = {k.lower(): v for k, v in a.items()}
+    a["action"] = a.get("action", "").lower()
+    if "selector" in a and "target" not in a:
+        a["target"] = a.pop("selector")
+    if a["action"] in ("click_text",) and "text" in a and "target" not in a:
+        a["target"] = a["text"]
+    return a
+
+async def safe_click_by_text(page, txt: str, timeout: int = ACTION_TIMEOUT):
+    """
+    Playwright strict-mode で複数マッチした場合の 500 を防ぐ。
+    1) リンク (<a>) を role='link', exact=True で取得しクリック
+    2) 見つからなければ page.get_by_text(..., exact=True).first.click()
+    3) それでもダメなら page.get_by_text(...).first.click()
+    """
+    # 1) リンク (exact)
+    link = page.get_by_role("link", name=txt, exact=True)
+    if await link.count():
+
+        await link.first.wait_for(state="visible", timeout=timeout)
+        await link.first.scroll_into_view_if_needed(timeout=timeout)
+
+        return
+
+    # 2) exact=True テキスト
+    exact_loc = page.get_by_text(txt, exact=True)
+    if await exact_loc.count():
+
+        await exact_loc.first.wait_for(state="visible", timeout=timeout)
+        await exact_loc.first.scroll_into_view_if_needed(timeout=timeout)
+        await exact_loc.first.click(timeout=timeout)
+        return
+
+    # 3) 非 strict (first match)
+    last = page.get_by_text(txt).first
+    await last.wait_for(state="visible", timeout=timeout)
+    await last.scroll_into_view_if_needed(timeout=timeout)
+    await last.click(timeout=timeout)
+
+
+async def run_actions(raw: List[Dict]) -> str:
+    """
+    Action のリストを受け取り、全て順次実行した後、現在のページ HTML を返す。
+    **変更後: ブラウザは閉じずに保持し続ける。**
+    """
+    global GLOBAL_PAGE
+
+    # もしまだブラウザが初期化されていなければ、ここで init_ を呼ぶ
+    if GLOBAL_PAGE is None:
+        await init_browser_and_page()
+
+    acts = [await normalize(x) for x in raw]
+
+    async def exec_one(act):
+        match act["action"]:
+            case "navigate":
+
+                await GLOBAL_PAGE.goto(
+                    act["target"],
+                    timeout=ACTION_TIMEOUT,
+                    wait_until="load",
+                )
+            case "click":
+                if sel := act.get("target"):
+                    loc = GLOBAL_PAGE.locator(sel).first
+                    await loc.wait_for(state="visible", timeout=ACTION_TIMEOUT)
+                    await loc.scroll_into_view_if_needed(timeout=ACTION_TIMEOUT)
+                    await loc.click(timeout=ACTION_TIMEOUT)
+                elif txt := act.get("text"):
+                    await safe_click_by_text(
+                        GLOBAL_PAGE,
+                        txt,
+                        timeout=ACTION_TIMEOUT,
+                    )
+            case "click_text":
+                await safe_click_by_text(
+                    GLOBAL_PAGE,
+                    act["target"],
+                    timeout=ACTION_TIMEOUT,
+                )
+            case "type":
+                loc = GLOBAL_PAGE.locator(act["target"]).first
+                await loc.wait_for(state="visible", timeout=ACTION_TIMEOUT)
+
+                await loc.scroll_into_view_if_needed(timeout=ACTION_TIMEOUT)
+                await loc.fill(act.get("value", ""), timeout=ACTION_TIMEOUT)
+            case "wait":
+                await GLOBAL_PAGE.wait_for_timeout(int(act.get("ms", 500)))
+            case "scroll":
+                amt = int(act.get("amount", 400))
+                if str(act.get("direction", "down")).lower().startswith("up"):
+                    amt = -amt
+                if tgt := act.get("target"):
+                    await GLOBAL_PAGE.locator(tgt).evaluate("(el,y)=>el.scrollBy(0,y)", amt)
+                else:
+                    await GLOBAL_PAGE.evaluate("(y)=>window.scrollBy(0,y)", amt)
+            case _:
+                log.warning("Unknown action skipped: %s", act)
+
+    for a in acts:
+        max_retries = 3
+        for attempt in range(1, max_retries + 1):
+            try:
+                await exec_one(a)
+                break
+            except Exception as e:
+                log.error(f"Playwright action error (attempt {attempt}/{max_retries}): {e}")
+                if attempt < max_retries:
+                    await asyncio.sleep(1)
+                else:
+                    log.error("Max retries reached. Attempting browser reset.")
+                    await reset_browser()
+                    try:
+                        await exec_one(a)
+                    except Exception as e2:
+                        log.error("Recovery attempt failed: %s", e2)
+                    break
+    # 全アクション実行後にページコンテンツを返す
+    html = await GLOBAL_PAGE.content()
+    return html
+
+# ---------------- Flask ルート -----------------------------------
+@app.get("/source")
+def source():
+    """
+    変更前: run_actions([]) を毎回やってブラウザを立ち上げ・閉じしていた。
+    変更後: すでに初期化済みのページオブジェクトがあればそれを使い、ページソースだけ返す。
+    """
+    try:
+        # もしまだ初期化されていなければ行う（初回のみ重い処理）
+        if GLOBAL_PAGE is None:
+            # 「Run in event loop」として init_browser_and_page() を同期的に呼び出し
+            run_sync(init_browser_and_page())
+        # ページの現在HTMLをキャッシュから取ってくる
+        html = run_sync(GLOBAL_PAGE.content())
+        return Response(html, mimetype="text/plain")
+    except Exception as e:
+        log.exception("fatal")
+        return jsonify(error=str(e)), 500
+
+@app.post("/execute-dsl")
+def exec_dsl():
+    """
+    変更前: run_actions(acts) で毎回ブラウザを立ち上げ・閉じしていた。
+    変更後: ブラウザは保持しつつ、アクションだけ実行して HTML を返す。
+    """
+    try:
+        data = request.get_json(force=True)
+        acts: Union[List, Dict] = data.get("actions", data)
+        if isinstance(acts, dict):
+            acts = [acts]
+        # run_actions では「もしまだ初期化されていなければ内部で init を呼ぶ」仕組み
+        html = run_sync(run_actions(acts))
+        return Response(html, mimetype="text/plain")
+    except Exception as e:
+        log.exception("fatal")
+        return jsonify(error=str(e)), 500
+
+@app.get("/healthz")
+def health():
+    return "ok", 200
+
+if __name__ == "__main__":
+    # 必要に応じて起動時にブラウザを初期化
+    # run_sync(init_browser_and_page())
+    app.run(host="0.0.0.0", port=7000, threaded=False)