# vnc/locator_utils.py
"""
SmartLocator — どのサイトにも耐える多段フォールバックロケータ

優先度:
 1) data-testid
 2) role=button[name="…"] などの ARIA Role
 3) <label>／aria-label／placeholder
 4) 可視テキスト
 5) 明示 css=/text=/role= プレフィクス
 6) 裸の CSS セレクタ

各候補を 3000 ms 以内に発見できなければ次へ。

target に "css=btn || text=Next" のように "||" 区切りで複数の
候補を与えると、左から順に試行する。
"""
from __future__ import annotations
import re, os
from typing import Optional

from playwright.async_api import Locator, Page

LOCATOR_TIMEOUT = int(os.getenv("LOCATOR_TIMEOUT", "8000"))  # ms

class SmartLocator:
    _ROLE = re.compile(r"^role=(\w+)\[name=['\"](.+?)['\"]]$", re.I)

    def __init__(self, page: Page, target: str) -> None:
        self.page = page
        self.raw = target.strip()

    async def _locate_one(self, t: str) -> Optional[Locator]:
        """Return first matching locator for a single selector string."""
        # 明示プレフィクス
        if t.startswith("css="):
            return await self._try(self.page.locator(t[4:]))
        if t.startswith("text="):
            return await self._try(self.page.get_by_text(t[5:], exact=True))
        if t.startswith("role="):
            m = self._ROLE.match(t)
            if m:
                role, name = m.groups()
                return await self._try(self.page.get_by_role(role, name=name, exact=True))
        if t.startswith("xpath="):
            return await self._try(self.page.locator(t))

        # data-testid
        loc = await self._try(self.page.locator(f"[data-testid='{t}']"))
        if loc:
            return loc

        # label / aria-label / placeholder
        loc = await self._try(self.page.get_by_label(t, exact=True))
        if loc:
            return loc
        loc = await self._try(self.page.locator(f"input[placeholder='{t}']"))
        if loc:
            return loc
        # label text followed by input element
        loc = await self._try(self.page.locator(f"label:has-text('{t}') + input"))
        if loc:
            return loc
        loc = await self._try(self.page.locator(f"xpath=//*[normalize-space(text())='{t}']/following::input[1]"))
        if loc:
            return loc

        # 可視テキスト
        loc = await self._try(self.page.get_by_text(t, exact=True))
        if loc:
            return loc
        loc = await self._try(self.page.locator(f"xpath=//*[contains(normalize-space(text()), '{t}')][1]"))
        if loc:
            return loc

        # 最後に裸 CSS
        return await self._try(self.page.locator(t))

    async def _try(self, loc: Locator) -> Optional[Locator]:
        try:
            await loc.first.wait_for(state="attached", timeout=LOCATOR_TIMEOUT)
            return loc
        except Exception:
            return None
<<<<<<< HEAD

    async def locate(self) -> Optional[Locator]:
        for part in self.raw.split("||"):
            t = part.strip()
            if not t:
                continue
            loc = await self._locate_one(t)
            if loc:
                return loc
        return None
=======

    async def locate(self) -> Optional[Locator]:
        t = self.raw

        # Multiple fallbacks separated by "||"
        if "||" in t:
            for cand in [c.strip() for c in t.split("||") if c.strip()]:
                loc = await SmartLocator(self.page, cand).locate()
                if loc:
                    return loc
            return None

        # 明示プレフィクス
        if t.startswith("css="):
            return await self._try(self.page.locator(t[4:]))
        if t.startswith("text="):
            return await self._try(self.page.get_by_text(t[5:], exact=True))
        if t.startswith("role="):
            m = self._ROLE.match(t)
            if m:
                role, name = m.groups()
                return await self._try(self.page.get_by_role(role, name=name, exact=True))
        if t.startswith("xpath="):
            return await self._try(self.page.locator(t))

        # data-testid
        loc = await self._try(self.page.locator(f"[data-testid='{t}']"))
        if loc:
            return loc

        # label / aria-label / placeholder
        loc = await self._try(self.page.get_by_label(t, exact=True))
        if loc:
            return loc
        loc = await self._try(self.page.locator(f"input[placeholder='{t}']"))
        if loc:
            return loc
        # label text followed by input element
        loc = await self._try(self.page.locator(f"label:has-text('{t}') + input"))
        if loc:
            return loc
        loc = await self._try(self.page.locator(f"xpath=//*[normalize-space(text())='{t}']/following::input[1]"))
        if loc:
            return loc

        # 可視テキスト
        loc = await self._try(self.page.get_by_text(t, exact=True))
        if loc:
            return loc
        loc = await self._try(self.page.locator(f"xpath=//*[contains(normalize-space(text()), '{t}')][1]"))
        if loc:
            return loc

        # 最後に裸 CSS
        return await self._try(self.page.locator(t))
>>>>>>> cfbc5738
<|MERGE_RESOLUTION|>--- conflicted
+++ resolved
@@ -1,152 +1,141 @@
-# vnc/locator_utils.py
-"""
-SmartLocator — どのサイトにも耐える多段フォールバックロケータ
-
-優先度:
- 1) data-testid
- 2) role=button[name="…"] などの ARIA Role
- 3) <label>／aria-label／placeholder
- 4) 可視テキスト
- 5) 明示 css=/text=/role= プレフィクス
- 6) 裸の CSS セレクタ
-
-各候補を 3000 ms 以内に発見できなければ次へ。
-
-target に "css=btn || text=Next" のように "||" 区切りで複数の
-候補を与えると、左から順に試行する。
-"""
-from __future__ import annotations
-import re, os
-from typing import Optional
-
-from playwright.async_api import Locator, Page
-
-LOCATOR_TIMEOUT = int(os.getenv("LOCATOR_TIMEOUT", "8000"))  # ms
-
-class SmartLocator:
-    _ROLE = re.compile(r"^role=(\w+)\[name=['\"](.+?)['\"]]$", re.I)
-
-    def __init__(self, page: Page, target: str) -> None:
-        self.page = page
-        self.raw = target.strip()
-
-    async def _locate_one(self, t: str) -> Optional[Locator]:
-        """Return first matching locator for a single selector string."""
-        # 明示プレフィクス
-        if t.startswith("css="):
-            return await self._try(self.page.locator(t[4:]))
-        if t.startswith("text="):
-            return await self._try(self.page.get_by_text(t[5:], exact=True))
-        if t.startswith("role="):
-            m = self._ROLE.match(t)
-            if m:
-                role, name = m.groups()
-                return await self._try(self.page.get_by_role(role, name=name, exact=True))
-        if t.startswith("xpath="):
-            return await self._try(self.page.locator(t))
-
-        # data-testid
-        loc = await self._try(self.page.locator(f"[data-testid='{t}']"))
-        if loc:
-            return loc
-
-        # label / aria-label / placeholder
-        loc = await self._try(self.page.get_by_label(t, exact=True))
-        if loc:
-            return loc
-        loc = await self._try(self.page.locator(f"input[placeholder='{t}']"))
-        if loc:
-            return loc
-        # label text followed by input element
-        loc = await self._try(self.page.locator(f"label:has-text('{t}') + input"))
-        if loc:
-            return loc
-        loc = await self._try(self.page.locator(f"xpath=//*[normalize-space(text())='{t}']/following::input[1]"))
-        if loc:
-            return loc
-
-        # 可視テキスト
-        loc = await self._try(self.page.get_by_text(t, exact=True))
-        if loc:
-            return loc
-        loc = await self._try(self.page.locator(f"xpath=//*[contains(normalize-space(text()), '{t}')][1]"))
-        if loc:
-            return loc
-
-        # 最後に裸 CSS
-        return await self._try(self.page.locator(t))
-
-    async def _try(self, loc: Locator) -> Optional[Locator]:
-        try:
-            await loc.first.wait_for(state="attached", timeout=LOCATOR_TIMEOUT)
-            return loc
-        except Exception:
-            return None
-<<<<<<< HEAD
-
-    async def locate(self) -> Optional[Locator]:
-        for part in self.raw.split("||"):
-            t = part.strip()
-            if not t:
-                continue
-            loc = await self._locate_one(t)
-            if loc:
-                return loc
-        return None
-=======
-
-    async def locate(self) -> Optional[Locator]:
-        t = self.raw
-
-        # Multiple fallbacks separated by "||"
-        if "||" in t:
-            for cand in [c.strip() for c in t.split("||") if c.strip()]:
-                loc = await SmartLocator(self.page, cand).locate()
-                if loc:
-                    return loc
-            return None
-
-        # 明示プレフィクス
-        if t.startswith("css="):
-            return await self._try(self.page.locator(t[4:]))
-        if t.startswith("text="):
-            return await self._try(self.page.get_by_text(t[5:], exact=True))
-        if t.startswith("role="):
-            m = self._ROLE.match(t)
-            if m:
-                role, name = m.groups()
-                return await self._try(self.page.get_by_role(role, name=name, exact=True))
-        if t.startswith("xpath="):
-            return await self._try(self.page.locator(t))
-
-        # data-testid
-        loc = await self._try(self.page.locator(f"[data-testid='{t}']"))
-        if loc:
-            return loc
-
-        # label / aria-label / placeholder
-        loc = await self._try(self.page.get_by_label(t, exact=True))
-        if loc:
-            return loc
-        loc = await self._try(self.page.locator(f"input[placeholder='{t}']"))
-        if loc:
-            return loc
-        # label text followed by input element
-        loc = await self._try(self.page.locator(f"label:has-text('{t}') + input"))
-        if loc:
-            return loc
-        loc = await self._try(self.page.locator(f"xpath=//*[normalize-space(text())='{t}']/following::input[1]"))
-        if loc:
-            return loc
-
-        # 可視テキスト
-        loc = await self._try(self.page.get_by_text(t, exact=True))
-        if loc:
-            return loc
-        loc = await self._try(self.page.locator(f"xpath=//*[contains(normalize-space(text()), '{t}')][1]"))
-        if loc:
-            return loc
-
-        # 最後に裸 CSS
-        return await self._try(self.page.locator(t))
->>>>>>> cfbc5738
+# vnc/locator_utils.py
+"""
+SmartLocator — どのサイトにも耐える多段フォールバックロケータ
+
+優先度:
+ 1) data-testid
+ 2) role=button[name="…"] などの ARIA Role
+ 3) <label>／aria-label／placeholder
+ 4) 可視テキスト
+ 5) 明示 css=/text=/role= プレフィクス
+ 6) 裸の CSS セレクタ
+
+各候補を 3000 ms 以内に発見できなければ次へ。
+
+target に "css=btn || text=Next" のように "||" 区切りで複数の
+候補を与えると、左から順に試行する。
+"""
+from __future__ import annotations
+import re, os
+from typing import Optional
+
+from playwright.async_api import Locator, Page
+
+LOCATOR_TIMEOUT = int(os.getenv("LOCATOR_TIMEOUT", "8000"))  # ms
+
+class SmartLocator:
+    _ROLE = re.compile(r"^role=(\w+)\[name=['\"](.+?)['\"]]$", re.I)
+
+    def __init__(self, page: Page, target: str) -> None:
+        self.page = page
+        self.raw = target.strip()
+
+    async def _locate_one(self, t: str) -> Optional[Locator]:
+        """Return first matching locator for a single selector string."""
+        # 明示プレフィクス
+        if t.startswith("css="):
+            return await self._try(self.page.locator(t[4:]))
+        if t.startswith("text="):
+            return await self._try(self.page.get_by_text(t[5:], exact=True))
+        if t.startswith("role="):
+            m = self._ROLE.match(t)
+            if m:
+                role, name = m.groups()
+                return await self._try(self.page.get_by_role(role, name=name, exact=True))
+        if t.startswith("xpath="):
+            return await self._try(self.page.locator(t))
+
+        # data-testid
+        loc = await self._try(self.page.locator(f"[data-testid='{t}']"))
+        if loc:
+            return loc
+
+        # label / aria-label / placeholder
+        loc = await self._try(self.page.get_by_label(t, exact=True))
+        if loc:
+            return loc
+        loc = await self._try(self.page.locator(f"input[placeholder='{t}']"))
+        if loc:
+            return loc
+        # label text followed by input element
+        loc = await self._try(self.page.locator(f"label:has-text('{t}') + input"))
+        if loc:
+            return loc
+        loc = await self._try(self.page.locator(f"xpath=//*[normalize-space(text())='{t}']/following::input[1]"))
+        if loc:
+            return loc
+
+        # 可視テキスト
+        loc = await self._try(self.page.get_by_text(t, exact=True))
+        if loc:
+            return loc
+        loc = await self._try(self.page.locator(f"xpath=//*[contains(normalize-space(text()), '{t}')][1]"))
+        if loc:
+            return loc
+
+        # 最後に裸 CSS
+        return await self._try(self.page.locator(t))
+
+    async def _try(self, loc: Locator) -> Optional[Locator]:
+        try:
+            await loc.first.wait_for(state="attached", timeout=LOCATOR_TIMEOUT)
+            return loc
+        except Exception:
+            return None
+
+
+    async def locate(self) -> Optional[Locator]:
+        t = self.raw
+
+        # Multiple fallbacks separated by "||"
+        if "||" in t:
+            for cand in [c.strip() for c in t.split("||") if c.strip()]:
+                loc = await SmartLocator(self.page, cand).locate()
+                if loc:
+                    return loc
+            return None
+
+        # 明示プレフィクス
+        if t.startswith("css="):
+            return await self._try(self.page.locator(t[4:]))
+        if t.startswith("text="):
+            return await self._try(self.page.get_by_text(t[5:], exact=True))
+        if t.startswith("role="):
+            m = self._ROLE.match(t)
+            if m:
+                role, name = m.groups()
+                return await self._try(self.page.get_by_role(role, name=name, exact=True))
+        if t.startswith("xpath="):
+            return await self._try(self.page.locator(t))
+
+        # data-testid
+        loc = await self._try(self.page.locator(f"[data-testid='{t}']"))
+        if loc:
+            return loc
+
+        # label / aria-label / placeholder
+        loc = await self._try(self.page.get_by_label(t, exact=True))
+        if loc:
+            return loc
+        loc = await self._try(self.page.locator(f"input[placeholder='{t}']"))
+        if loc:
+            return loc
+        # label text followed by input element
+        loc = await self._try(self.page.locator(f"label:has-text('{t}') + input"))
+        if loc:
+            return loc
+        loc = await self._try(self.page.locator(f"xpath=//*[normalize-space(text())='{t}']/following::input[1]"))
+        if loc:
+            return loc
+
+        # 可視テキスト
+        loc = await self._try(self.page.get_by_text(t, exact=True))
+        if loc:
+            return loc
+        loc = await self._try(self.page.locator(f"xpath=//*[contains(normalize-space(text()), '{t}')][1]"))
+        if loc:
+            return loc
+
+        # 最後に裸 CSS
+        return await self._try(self.page.locator(t))
+