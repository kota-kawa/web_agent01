--- conflicted
+++ resolved
@@ -1,189 +1,188 @@
-/* ベーススタイル */
-body {
-    background-color: #f0f2f5;
-    font-family: 'Segoe UI', Tahoma, Geneva, Verdana, sans-serif;
-    margin: 0;
-    padding: 0;
-}
-
-header {
-    background-color: #333;
-    color: white;
-    padding: 10px 0;
-    text-align: center;
-}
-
-header nav ul {
-    list-style: none;
-    margin: 0;
-    padding: 0;
-}
-
-header nav ul li {
-    display: inline-block;
-    margin: 0 15px;
-}
-
-header nav ul li a {
-    color: white;
-    text-decoration: none;
-    font-weight: bold;
-}
-
-footer {
-    background-color: #333;
-    color: white;
-    text-align: center;
-    padding: 10px 0;
-    position: fixed;
-    bottom: 0;
-    width: 100%;
-}
-
-/* チャットウィンドウスタイル */
-#draggable-window {
-    width: 400px;
-    border-radius: 12px;
-    position: absolute;
-    top: 100px;
-    left: 100px;
-    background: #fff;
-    box-shadow: 0px 8px 16px rgba(0, 0, 0, 0.2);
-    display: flex;
-    flex-direction: column;
-    overflow: hidden;
-    height: 500px;
-}
-
-#window-header {
-    background: linear-gradient(135deg, #6a11cb, #2575fc);
-    padding: 15px;
-    color: white;
-    font-weight: bold;
-    display: flex;
-    justify-content: space-between;
-    align-items: center;
-    cursor: move;
-}
-
-#window-header .close-btn {
-    background: rgba(255, 255, 255, 0.3);
-    border-radius: 50%;
-    width: 24px;
-    height: 24px;
-    display: flex;
-    justify-content: center;
-    align-items: center;
-    cursor: pointer;
-}
-
-#window-header .close-btn:hover {
-    background: rgba(255, 255, 255, 0.5);
-}
-
-#chat-area {
-    flex-grow: 1;
-    padding: 15px;
-    overflow-y: auto;
-    background: #f7f7f7;
-}
-
-#chat-area p {
-    margin: 10px 0;
-    padding: 10px;
-    border-radius: 12px;
-    max-width: 80%;
-    word-wrap: break-word;
-    font-size: 14px;
-}
-
-.user-message {
-    background: #e0f7fa;
-    align-self: flex-end;
-}
-
-.bot-message {
-    background: #e8eaf6;
-    align-self: flex-start;
-}
-
-#input-area {
-    background: #f9f9f9;
-    padding: 15px;
-    display: flex;
-    gap: 10px;
-    align-items: center;
-}
-
-#input-area select {
-    border: 1px solid #ddd;
-    border-radius: 8px;
-    padding: 5px;
-    font-size: 14px;
-}
-
-#input-area textarea {
-    flex-grow: 1;
-    border: 1px solid #ddd;
-    border-radius: 8px;
-    padding: 10px;
-    font-size: 14px;
-    resize: none;
-}
-
-#input-area button {
-    background: linear-gradient(135deg, #6a11cb, #2575fc);
-    color: white;
-    border: none;
-    border-radius: 8px;
-    padding: 10px 20px;
-    font-weight: bold;
-    cursor: pointer;
-    transition: background 0.3s ease;
-}
-
-#input-area button:hover {
-    background: linear-gradient(135deg, #2575fc, #6a11cb);
-}
-
-/* スピナー */
-.spinner {
-    display: inline-block;
-    width: 16px;
-    height: 16px;
-    border: 2px solid rgba(0, 0, 0, 0.2);
-    border-top: 2px solid #4facfe;
-    border-radius: 50%;
-    animation: spin 0.8s linear infinite;
-    margin-left: 8px;
-}
-
-@keyframes spin {
-    0% {
-        transform: rotate(0deg);
-    }
-    100% {
-        transform: rotate(360deg);
-    }
-}
-
-.system-message {                /* 追加 */
-    background: #fff3cd;         /* 追加 */
-    color: #856404;              /* 追加 */
-    align-self: center;          /* 追加 */
-}
-
-#operation-history {
-    background: #fafafa;
-    border-top: 1px solid #ccc;
-    padding: 4px;
-    overflow-y: auto;
-    font-family: monospace;
-<<<<<<< HEAD
-}
-
-#operation-history pre {
-    white-space: pre-wrap;
-=======
->>>>>>> 70c63a50
-}+/* ベーススタイル */
+body {
+    background-color: #f0f2f5;
+    font-family: 'Segoe UI', Tahoma, Geneva, Verdana, sans-serif;
+    margin: 0;
+    padding: 0;
+}
+
+header {
+    background-color: #333;
+    color: white;
+    padding: 10px 0;
+    text-align: center;
+}
+
+header nav ul {
+    list-style: none;
+    margin: 0;
+    padding: 0;
+}
+
+header nav ul li {
+    display: inline-block;
+    margin: 0 15px;
+}
+
+header nav ul li a {
+    color: white;
+    text-decoration: none;
+    font-weight: bold;
+}
+
+footer {
+    background-color: #333;
+    color: white;
+    text-align: center;
+    padding: 10px 0;
+    position: fixed;
+    bottom: 0;
+    width: 100%;
+}
+
+/* チャットウィンドウスタイル */
+#draggable-window {
+    width: 400px;
+    border-radius: 12px;
+    position: absolute;
+    top: 100px;
+    left: 100px;
+    background: #fff;
+    box-shadow: 0px 8px 16px rgba(0, 0, 0, 0.2);
+    display: flex;
+    flex-direction: column;
+    overflow: hidden;
+    height: 500px;
+}
+
+#window-header {
+    background: linear-gradient(135deg, #6a11cb, #2575fc);
+    padding: 15px;
+    color: white;
+    font-weight: bold;
+    display: flex;
+    justify-content: space-between;
+    align-items: center;
+    cursor: move;
+}
+
+#window-header .close-btn {
+    background: rgba(255, 255, 255, 0.3);
+    border-radius: 50%;
+    width: 24px;
+    height: 24px;
+    display: flex;
+    justify-content: center;
+    align-items: center;
+    cursor: pointer;
+}
+
+#window-header .close-btn:hover {
+    background: rgba(255, 255, 255, 0.5);
+}
+
+#chat-area {
+    flex-grow: 1;
+    padding: 15px;
+    overflow-y: auto;
+    background: #f7f7f7;
+}
+
+#chat-area p {
+    margin: 10px 0;
+    padding: 10px;
+    border-radius: 12px;
+    max-width: 80%;
+    word-wrap: break-word;
+    font-size: 14px;
+}
+
+.user-message {
+    background: #e0f7fa;
+    align-self: flex-end;
+}
+
+.bot-message {
+    background: #e8eaf6;
+    align-self: flex-start;
+}
+
+#input-area {
+    background: #f9f9f9;
+    padding: 15px;
+    display: flex;
+    gap: 10px;
+    align-items: center;
+}
+
+#input-area select {
+    border: 1px solid #ddd;
+    border-radius: 8px;
+    padding: 5px;
+    font-size: 14px;
+}
+
+#input-area textarea {
+    flex-grow: 1;
+    border: 1px solid #ddd;
+    border-radius: 8px;
+    padding: 10px;
+    font-size: 14px;
+    resize: none;
+}
+
+#input-area button {
+    background: linear-gradient(135deg, #6a11cb, #2575fc);
+    color: white;
+    border: none;
+    border-radius: 8px;
+    padding: 10px 20px;
+    font-weight: bold;
+    cursor: pointer;
+    transition: background 0.3s ease;
+}
+
+#input-area button:hover {
+    background: linear-gradient(135deg, #2575fc, #6a11cb);
+}
+
+/* スピナー */
+.spinner {
+    display: inline-block;
+    width: 16px;
+    height: 16px;
+    border: 2px solid rgba(0, 0, 0, 0.2);
+    border-top: 2px solid #4facfe;
+    border-radius: 50%;
+    animation: spin 0.8s linear infinite;
+    margin-left: 8px;
+}
+
+@keyframes spin {
+    0% {
+        transform: rotate(0deg);
+    }
+    100% {
+        transform: rotate(360deg);
+    }
+}
+
+.system-message {                /* 追加 */
+    background: #fff3cd;         /* 追加 */
+    color: #856404;              /* 追加 */
+    align-self: center;          /* 追加 */
+}
+
+#operation-history {
+    background: #fafafa;
+    border-top: 1px solid #ccc;
+    padding: 4px;
+    overflow-y: auto;
+    font-family: monospace;
+}
+
+
+#operation-history pre {
+    white-space: pre-wrap;
+}
+