// browser_executor.js

/* ======================================
   汎用ユーティリティ
   ====================================== */
const sleep = ms => new Promise(r => setTimeout(r, ms));
const chatArea = document.getElementById("chat-area");       // 追加: チャット欄参照
const opHistory = document.getElementById("operation-history"); // 操作履歴
let stopRequested = false;

/* ======================================
   DSL 正規化
   ====================================== */
function normalizeActions(instr) {
  if (!instr) return [];
  let acts = Array.isArray(instr.actions) ? instr.actions :
             Array.isArray(instr)          ? instr :
             instr.action                  ? [instr] : [];
  return acts.map(o => {
    const a = {...o};
    if (a.action) a.action = String(a.action).toLowerCase();
    if (a.selector && !a.target) a.target = a.selector;
    if (a.text && a.action === "click_text" && !a.target) a.target = a.text;
    return a;
  });
}

/* ======================================
   DSL を Playwright へ送信
   ====================================== */
async function sendDSL(acts) {
  if (!acts.length) return;           // 空なら送らない → 500 防止
  if (requiresApproval(acts)) {
    if (!confirm("重要な操作を実行しようとしています。続行しますか?")) {
      const warn = document.createElement("p");
      warn.classList.add("system-message");
      warn.textContent = "ユーザーが操作を拒否しました";
      chatArea.appendChild(warn);
      chatArea.scrollTop = chatArea.scrollHeight;
      return;
    }
  }
  try {
    const r = await fetch("/automation/execute-dsl", {
      method: "POST",
      headers: { "Content-Type": "application/json" },
      body: JSON.stringify({ actions: acts })
    });
    if (!r.ok) {
      console.error("execute-dsl failed:", r.status, await r.text());
<<<<<<< HEAD
      showSystemMessage(`DSL 実行エラー: ${r.status}`);
    } else {
      appendHistory(acts);
    }
  } catch (e) {
    console.error("execute-dsl fetch error:", e);
    showSystemMessage(`通信エラー: ${e}`);
=======
    }
    appendHistory(acts);
  } catch (e) {
    console.error("execute-dsl fetch error:", e);
>>>>>>> 8ea956f0
  }
}

function requiresApproval(acts) {
  return acts.some(a => {
    const t = (a.text || a.target || "").toLowerCase();
    return /購入|削除|checkout|pay|支払/.test(t);
  });
}

function appendHistory(acts) {
  if (!opHistory) return;
  acts.forEach(a => {
    const li = document.createElement("div");
    li.textContent = JSON.stringify(a);
    opHistory.appendChild(li);
    opHistory.scrollTop = opHistory.scrollHeight;
  });
}
<<<<<<< HEAD

function showSystemMessage(msg) {
  const p = document.createElement("p");
  p.classList.add("system-message");
  p.textContent = msg;
  chatArea.appendChild(p);
  chatArea.scrollTop = chatArea.scrollHeight;
}
=======
>>>>>>> 8ea956f0

/* ======================================
   1ターン実行
   showInUI === true ならチャット欄に説明を追加
   戻り値: { cont:Boolean, explanation:String }
   ====================================== */
async function runTurn(cmd, showInUI = true, model = "gemini") {
  // 最新ページ HTML を取得 (失敗しても '' になる)
  const html = await fetch("/vnc-source")
    .then(r => (r.ok ? r.text() : ""))
    .catch(() => "");

  // LLM 解析結果取得
  const res = await sendCommand(cmd, html, model);

  /* -- UI へ進行状況を追加表示 -- */
  if (showInUI && res.explanation) {
    const p = document.createElement("p");
    p.classList.add("bot-message");
    p.textContent = res.explanation;
    chatArea.appendChild(p);
    chatArea.scrollTop = chatArea.scrollHeight;
  }

  /* -- DevTools Console に raw を 1 回だけ出力 -- */
  if (res.raw) console.log("LLM raw output:\n", res.raw);

  /* -- DSL 実行 -- */
  await sendDSL(normalizeActions(res));

  /* 次のループを継続するかどうか */
  return { cont: res.complete === false, explanation: res.explanation || "" };
}

/* ======================================
   マルチターン実行
   skipFirst === true なら 1 ターン目は UI に二重表示しない
   ====================================== */
async function executeTask(cmd, skipFirst = false, model = "gemini") {
  let keepLoop   = true;
  let firstIter  = true;
  let lastMsg    = "";       // ★ 追加: 前ターンの説明
  let repeatCnt  = 0;        // ★ 追加: 同一説明の連続回数
  const MAX_REP  = 1;        // ★ 追加: ここを超えたら強制終了
  stopRequested  = false;

  while (keepLoop) {
    if (stopRequested) break;
    try {
      const show = !(skipFirst && firstIter);
      const { cont, explanation } = await runTurn(cmd, show, model);

      /* ----- ★ 追加: 重複説明チェック ----- */
      if (explanation === lastMsg) {
        repeatCnt += 1;
        if (repeatCnt > MAX_REP) {
          console.warn("同一説明が繰り返されたためループを終了します。");
          break;   // 強制終了
        }
      } else {
        lastMsg   = explanation;
        repeatCnt = 0;       // リセット
      }
      /* ----------------------------------- */

      keepLoop  = cont;
      firstIter = false;

      if (keepLoop) await sleep(1000);
    } catch (e) {
      console.error("runTurn error:", e);
      await sleep(1000);
    }
  }

  /* 完了 or 強制終了メッセージ */
  const done = document.createElement("p");
  done.classList.add("system-message");
  done.textContent = stopRequested ? "⏹ タスクを中断しました" : "✅ タスクを終了しました";
  chatArea.appendChild(done);
  chatArea.scrollTop = chatArea.scrollHeight;
}

/* ======================================
   デバッグ用: 手動実行ボタン
   ====================================== */
document.getElementById("executeButton")
  .addEventListener("click", () => {
    const cmd = document.getElementById("nlCommand").value.trim();
    const sel = document.getElementById("model-select");
    const model = sel ? sel.value : "gemini";
    if (cmd) executeTask(cmd, false, model);
  });

const stopBtn = document.getElementById("stop-button");
if (stopBtn) {
  stopBtn.addEventListener("click", () => { stopRequested = true; });
}<|MERGE_RESOLUTION|>--- conflicted
+++ resolved
@@ -1,192 +1,190 @@
-// browser_executor.js
-
-/* ======================================
-   汎用ユーティリティ
-   ====================================== */
-const sleep = ms => new Promise(r => setTimeout(r, ms));
-const chatArea = document.getElementById("chat-area");       // 追加: チャット欄参照
-const opHistory = document.getElementById("operation-history"); // 操作履歴
-let stopRequested = false;
-
-/* ======================================
-   DSL 正規化
-   ====================================== */
-function normalizeActions(instr) {
-  if (!instr) return [];
-  let acts = Array.isArray(instr.actions) ? instr.actions :
-             Array.isArray(instr)          ? instr :
-             instr.action                  ? [instr] : [];
-  return acts.map(o => {
-    const a = {...o};
-    if (a.action) a.action = String(a.action).toLowerCase();
-    if (a.selector && !a.target) a.target = a.selector;
-    if (a.text && a.action === "click_text" && !a.target) a.target = a.text;
-    return a;
-  });
-}
-
-/* ======================================
-   DSL を Playwright へ送信
-   ====================================== */
-async function sendDSL(acts) {
-  if (!acts.length) return;           // 空なら送らない → 500 防止
-  if (requiresApproval(acts)) {
-    if (!confirm("重要な操作を実行しようとしています。続行しますか?")) {
-      const warn = document.createElement("p");
-      warn.classList.add("system-message");
-      warn.textContent = "ユーザーが操作を拒否しました";
-      chatArea.appendChild(warn);
-      chatArea.scrollTop = chatArea.scrollHeight;
-      return;
-    }
-  }
-  try {
-    const r = await fetch("/automation/execute-dsl", {
-      method: "POST",
-      headers: { "Content-Type": "application/json" },
-      body: JSON.stringify({ actions: acts })
-    });
-    if (!r.ok) {
-      console.error("execute-dsl failed:", r.status, await r.text());
-<<<<<<< HEAD
-      showSystemMessage(`DSL 実行エラー: ${r.status}`);
-    } else {
-      appendHistory(acts);
-    }
-  } catch (e) {
-    console.error("execute-dsl fetch error:", e);
-    showSystemMessage(`通信エラー: ${e}`);
-=======
-    }
-    appendHistory(acts);
-  } catch (e) {
-    console.error("execute-dsl fetch error:", e);
->>>>>>> 8ea956f0
-  }
-}
-
-function requiresApproval(acts) {
-  return acts.some(a => {
-    const t = (a.text || a.target || "").toLowerCase();
-    return /購入|削除|checkout|pay|支払/.test(t);
-  });
-}
-
-function appendHistory(acts) {
-  if (!opHistory) return;
-  acts.forEach(a => {
-    const li = document.createElement("div");
-    li.textContent = JSON.stringify(a);
-    opHistory.appendChild(li);
-    opHistory.scrollTop = opHistory.scrollHeight;
-  });
-}
-<<<<<<< HEAD
-
-function showSystemMessage(msg) {
-  const p = document.createElement("p");
-  p.classList.add("system-message");
-  p.textContent = msg;
-  chatArea.appendChild(p);
-  chatArea.scrollTop = chatArea.scrollHeight;
-}
-=======
->>>>>>> 8ea956f0
-
-/* ======================================
-   1ターン実行
-   showInUI === true ならチャット欄に説明を追加
-   戻り値: { cont:Boolean, explanation:String }
-   ====================================== */
-async function runTurn(cmd, showInUI = true, model = "gemini") {
-  // 最新ページ HTML を取得 (失敗しても '' になる)
-  const html = await fetch("/vnc-source")
-    .then(r => (r.ok ? r.text() : ""))
-    .catch(() => "");
-
-  // LLM 解析結果取得
-  const res = await sendCommand(cmd, html, model);
-
-  /* -- UI へ進行状況を追加表示 -- */
-  if (showInUI && res.explanation) {
-    const p = document.createElement("p");
-    p.classList.add("bot-message");
-    p.textContent = res.explanation;
-    chatArea.appendChild(p);
-    chatArea.scrollTop = chatArea.scrollHeight;
-  }
-
-  /* -- DevTools Console に raw を 1 回だけ出力 -- */
-  if (res.raw) console.log("LLM raw output:\n", res.raw);
-
-  /* -- DSL 実行 -- */
-  await sendDSL(normalizeActions(res));
-
-  /* 次のループを継続するかどうか */
-  return { cont: res.complete === false, explanation: res.explanation || "" };
-}
-
-/* ======================================
-   マルチターン実行
-   skipFirst === true なら 1 ターン目は UI に二重表示しない
-   ====================================== */
-async function executeTask(cmd, skipFirst = false, model = "gemini") {
-  let keepLoop   = true;
-  let firstIter  = true;
-  let lastMsg    = "";       // ★ 追加: 前ターンの説明
-  let repeatCnt  = 0;        // ★ 追加: 同一説明の連続回数
-  const MAX_REP  = 1;        // ★ 追加: ここを超えたら強制終了
-  stopRequested  = false;
-
-  while (keepLoop) {
-    if (stopRequested) break;
-    try {
-      const show = !(skipFirst && firstIter);
-      const { cont, explanation } = await runTurn(cmd, show, model);
-
-      /* ----- ★ 追加: 重複説明チェック ----- */
-      if (explanation === lastMsg) {
-        repeatCnt += 1;
-        if (repeatCnt > MAX_REP) {
-          console.warn("同一説明が繰り返されたためループを終了します。");
-          break;   // 強制終了
-        }
-      } else {
-        lastMsg   = explanation;
-        repeatCnt = 0;       // リセット
-      }
-      /* ----------------------------------- */
-
-      keepLoop  = cont;
-      firstIter = false;
-
-      if (keepLoop) await sleep(1000);
-    } catch (e) {
-      console.error("runTurn error:", e);
-      await sleep(1000);
-    }
-  }
-
-  /* 完了 or 強制終了メッセージ */
-  const done = document.createElement("p");
-  done.classList.add("system-message");
-  done.textContent = stopRequested ? "⏹ タスクを中断しました" : "✅ タスクを終了しました";
-  chatArea.appendChild(done);
-  chatArea.scrollTop = chatArea.scrollHeight;
-}
-
-/* ======================================
-   デバッグ用: 手動実行ボタン
-   ====================================== */
-document.getElementById("executeButton")
-  .addEventListener("click", () => {
-    const cmd = document.getElementById("nlCommand").value.trim();
-    const sel = document.getElementById("model-select");
-    const model = sel ? sel.value : "gemini";
-    if (cmd) executeTask(cmd, false, model);
-  });
-
-const stopBtn = document.getElementById("stop-button");
-if (stopBtn) {
-  stopBtn.addEventListener("click", () => { stopRequested = true; });
-}+// browser_executor.js
+
+/* ======================================
+   汎用ユーティリティ
+   ====================================== */
+const sleep = ms => new Promise(r => setTimeout(r, ms));
+const chatArea = document.getElementById("chat-area");       // 追加: チャット欄参照
+const opHistory = document.getElementById("operation-history"); // 操作履歴
+let stopRequested = false;
+
+/* ======================================
+   DSL 正規化
+   ====================================== */
+function normalizeActions(instr) {
+  if (!instr) return [];
+  let acts = Array.isArray(instr.actions) ? instr.actions :
+             Array.isArray(instr)          ? instr :
+             instr.action                  ? [instr] : [];
+  return acts.map(o => {
+    const a = {...o};
+    if (a.action) a.action = String(a.action).toLowerCase();
+    if (a.selector && !a.target) a.target = a.selector;
+    if (a.text && a.action === "click_text" && !a.target) a.target = a.text;
+    return a;
+  });
+}
+
+/* ======================================
+   DSL を Playwright へ送信
+   ====================================== */
+async function sendDSL(acts) {
+  if (!acts.length) return;           // 空なら送らない → 500 防止
+  if (requiresApproval(acts)) {
+    if (!confirm("重要な操作を実行しようとしています。続行しますか?")) {
+      const warn = document.createElement("p");
+      warn.classList.add("system-message");
+      warn.textContent = "ユーザーが操作を拒否しました";
+      chatArea.appendChild(warn);
+      chatArea.scrollTop = chatArea.scrollHeight;
+      return;
+    }
+  }
+  try {
+    const r = await fetch("/automation/execute-dsl", {
+      method: "POST",
+      headers: { "Content-Type": "application/json" },
+      body: JSON.stringify({ actions: acts })
+    });
+    if (!r.ok) {
+      console.error("execute-dsl failed:", r.status, await r.text());
+
+      showSystemMessage(`DSL 実行エラー: ${r.status}`);
+    } else {
+      appendHistory(acts);
+    }
+  } catch (e) {
+    console.error("execute-dsl fetch error:", e);
+    showSystemMessage(`通信エラー: ${e}`);
+
+    }
+    appendHistory(acts);
+  } catch (e) {
+    console.error("execute-dsl fetch error:", e);
+
+  }
+}
+
+function requiresApproval(acts) {
+  return acts.some(a => {
+    const t = (a.text || a.target || "").toLowerCase();
+    return /購入|削除|checkout|pay|支払/.test(t);
+  });
+}
+
+function appendHistory(acts) {
+  if (!opHistory) return;
+  acts.forEach(a => {
+    const li = document.createElement("div");
+    li.textContent = JSON.stringify(a);
+    opHistory.appendChild(li);
+    opHistory.scrollTop = opHistory.scrollHeight;
+  });
+}
+
+function showSystemMessage(msg) {
+  const p = document.createElement("p");
+  p.classList.add("system-message");
+  p.textContent = msg;
+  chatArea.appendChild(p);
+  chatArea.scrollTop = chatArea.scrollHeight;
+}
+
+
+/* ======================================
+   1ターン実行
+   showInUI === true ならチャット欄に説明を追加
+   戻り値: { cont:Boolean, explanation:String }
+   ====================================== */
+async function runTurn(cmd, showInUI = true, model = "gemini") {
+  // 最新ページ HTML を取得 (失敗しても '' になる)
+  const html = await fetch("/vnc-source")
+    .then(r => (r.ok ? r.text() : ""))
+    .catch(() => "");
+
+  // LLM 解析結果取得
+  const res = await sendCommand(cmd, html, model);
+
+  /* -- UI へ進行状況を追加表示 -- */
+  if (showInUI && res.explanation) {
+    const p = document.createElement("p");
+    p.classList.add("bot-message");
+    p.textContent = res.explanation;
+    chatArea.appendChild(p);
+    chatArea.scrollTop = chatArea.scrollHeight;
+  }
+
+  /* -- DevTools Console に raw を 1 回だけ出力 -- */
+  if (res.raw) console.log("LLM raw output:\n", res.raw);
+
+  /* -- DSL 実行 -- */
+  await sendDSL(normalizeActions(res));
+
+  /* 次のループを継続するかどうか */
+  return { cont: res.complete === false, explanation: res.explanation || "" };
+}
+
+/* ======================================
+   マルチターン実行
+   skipFirst === true なら 1 ターン目は UI に二重表示しない
+   ====================================== */
+async function executeTask(cmd, skipFirst = false, model = "gemini") {
+  let keepLoop   = true;
+  let firstIter  = true;
+  let lastMsg    = "";       // ★ 追加: 前ターンの説明
+  let repeatCnt  = 0;        // ★ 追加: 同一説明の連続回数
+  const MAX_REP  = 1;        // ★ 追加: ここを超えたら強制終了
+  stopRequested  = false;
+
+  while (keepLoop) {
+    if (stopRequested) break;
+    try {
+      const show = !(skipFirst && firstIter);
+      const { cont, explanation } = await runTurn(cmd, show, model);
+
+      /* ----- ★ 追加: 重複説明チェック ----- */
+      if (explanation === lastMsg) {
+        repeatCnt += 1;
+        if (repeatCnt > MAX_REP) {
+          console.warn("同一説明が繰り返されたためループを終了します。");
+          break;   // 強制終了
+        }
+      } else {
+        lastMsg   = explanation;
+        repeatCnt = 0;       // リセット
+      }
+      /* ----------------------------------- */
+
+      keepLoop  = cont;
+      firstIter = false;
+
+      if (keepLoop) await sleep(1000);
+    } catch (e) {
+      console.error("runTurn error:", e);
+      await sleep(1000);
+    }
+  }
+
+  /* 完了 or 強制終了メッセージ */
+  const done = document.createElement("p");
+  done.classList.add("system-message");
+  done.textContent = stopRequested ? "⏹ タスクを中断しました" : "✅ タスクを終了しました";
+  chatArea.appendChild(done);
+  chatArea.scrollTop = chatArea.scrollHeight;
+}
+
+/* ======================================
+   デバッグ用: 手動実行ボタン
+   ====================================== */
+document.getElementById("executeButton")
+  .addEventListener("click", () => {
+    const cmd = document.getElementById("nlCommand").value.trim();
+    const sel = document.getElementById("model-select");
+    const model = sel ? sel.value : "gemini";
+    if (cmd) executeTask(cmd, false, model);
+  });
+
+const stopBtn = document.getElementById("stop-button");
+if (stopBtn) {
+  stopBtn.addEventListener("click", () => { stopRequested = true; });
+}