// browser_executor.js

/* ======================================
   Utility
   ====================================== */
const sleep = ms => new Promise(r => setTimeout(r, ms));
const chatArea   = document.getElementById("chat-area");
const opHistory  = document.getElementById("operation-history");
let stopRequested = false;

/* ======================================
   Normalize DSL actions
   ====================================== */
function normalizeActions(instr) {
  if (!instr) return [];
  const acts = Array.isArray(instr.actions) ? instr.actions
             : Array.isArray(instr)          ? instr
             : instr.action                  ? [instr] : [];
  return acts.map(o => {
    const a = {...o};
    if (a.action) a.action = String(a.action).toLowerCase();
    if (a.selector && !a.target) a.target = a.selector;
    if (a.text && a.action === "click_text" && !a.target) a.target = a.text;
    return a;
  });
}

/* ======================================
   Send DSL to Playwright server
   ====================================== */
async function sendDSL(acts) {
  if (!acts.length) return "";
  if (requiresApproval(acts)) {
    if (!confirm("重要な操作を実行しようとしています。続行しますか?")) {
      showSystemMessage("ユーザーが操作を拒否しました");
      return;
    }
  }
  try {
    const r = await fetch("/automation/execute-dsl", {
      method: "POST",
      headers: { "Content-Type": "application/json" },
      body: JSON.stringify({ actions: acts })
    });
    if (!r.ok) {
      console.error("execute-dsl failed:", r.status, await r.text());
      showSystemMessage(`DSL 実行エラー: ${r.status}`);
      return "";
    } else {
      appendHistory(acts);
      return await r.text();
    }
  } catch (e) {
    console.error("execute-dsl fetch error:", e);
    showSystemMessage(`通信エラー: ${e}`);
    return "";
  }
}

function requiresApproval(acts) {
  return acts.some(a => {
    const t = (a.text || a.target || "").toLowerCase();
    return /購入|削除|checkout|pay|支払/.test(t);
  });
}

function appendHistory(acts) {
  if (!opHistory) return;
  acts.forEach(a => {
    const div = document.createElement("div");
    div.textContent = JSON.stringify(a);
    opHistory.appendChild(div);
    opHistory.scrollTop = opHistory.scrollHeight;
  });
}

function showSystemMessage(msg) {
  const p = document.createElement("p");
  p.classList.add("system-message");
  p.textContent = msg;
  chatArea.appendChild(p);
  chatArea.scrollTop = chatArea.scrollHeight;
}

/* ======================================
   Execute one turn
   ====================================== */
async function runTurn(cmd, pageHtml, showInUI = true, model = "gemini", placeholder = null) {
  let html = pageHtml;
  if (!html) {
    html = await fetch("/vnc-source")
      .then(r => (r.ok ? r.text() : ""))
      .catch(() => "");
  }

  const res = await sendCommand(cmd, html, model);

  if (showInUI && res.explanation) {
    if (placeholder) {
      placeholder.textContent = res.explanation;
      placeholder.querySelector(".spinner")?.remove();
    } else {
      const p = document.createElement("p");
      p.classList.add("bot-message");
      p.textContent = res.explanation;
      chatArea.appendChild(p);
      chatArea.scrollTop = chatArea.scrollHeight;
    }
  }

  if (res.raw) console.log("LLM raw output:\n", res.raw);

  const acts = normalizeActions(res);
<<<<<<< HEAD
=======

>>>>>>> e7bdf7a4
  let newHtml = html;
  if (acts.length) {
    const ret = await sendDSL([acts[0]]);
    if (ret) newHtml = ret;
  }
<<<<<<< HEAD

  return { cont: res.complete === false && acts.length > 0, explanation: res.explanation || "", html: newHtml };
=======

  return { cont: res.complete === false && acts.length > 0, explanation: res.explanation || "", html: newHtml };

>>>>>>> e7bdf7a4
}

/* ======================================
   Multi-turn executor
   ====================================== */
async function executeTask(cmd, model = "gemini", placeholder = null) {
  let keepLoop  = true;
  let firstIter = true;
  let pageHtml  = await fetch("/vnc-source")
    .then(r => (r.ok ? r.text() : ""))
    .catch(() => "");
  let lastMsg   = "";
  let repeatCnt = 0;
  const MAX_REP = 1;
  stopRequested = false;

  while (keepLoop) {
    if (stopRequested) break;
    try {
      const { cont, explanation, html } = await runTurn(cmd, pageHtml, true, model, firstIter ? placeholder : null);
      if (html) pageHtml = html;

      if (explanation === lastMsg) {
        repeatCnt += 1;
        if (repeatCnt > MAX_REP) {
          console.warn("同一説明が繰り返されたためループを終了します。");
          break;
        }
      } else {
        lastMsg = explanation;
        repeatCnt = 0;
      }

      keepLoop  = cont;
      firstIter = false;
      if (keepLoop) await sleep(1000);
    } catch (e) {
      console.error("runTurn error:", e);
      await sleep(1000);
    }
  }

  const done = document.createElement("p");
  done.classList.add("system-message");
  done.textContent = stopRequested ? "⏹ タスクを中断しました" : "✅ タスクを終了しました";
  chatArea.appendChild(done);
  chatArea.scrollTop = chatArea.scrollHeight;
}

/* ======================================
   Debug buttons
   ====================================== */
document.getElementById("executeButton")?.addEventListener("click", () => {
  const cmd   = document.getElementById("nlCommand").value.trim();
  const model = document.getElementById("model-select")?.value || "gemini";
  if (cmd) executeTask(cmd, model);
});

const stopBtn = document.getElementById("stop-button");
if (stopBtn) {
  stopBtn.addEventListener("click", () => { stopRequested = true; });
}

window.executeTask = executeTask;<|MERGE_RESOLUTION|>--- conflicted
+++ resolved
@@ -111,23 +111,16 @@
   if (res.raw) console.log("LLM raw output:\n", res.raw);
 
   const acts = normalizeActions(res);
-<<<<<<< HEAD
-=======
 
->>>>>>> e7bdf7a4
   let newHtml = html;
   if (acts.length) {
     const ret = await sendDSL([acts[0]]);
     if (ret) newHtml = ret;
   }
-<<<<<<< HEAD
 
-  return { cont: res.complete === false && acts.length > 0, explanation: res.explanation || "", html: newHtml };
-=======
 
   return { cont: res.complete === false && acts.length > 0, explanation: res.explanation || "", html: newHtml };
 
->>>>>>> e7bdf7a4
 }
 
 /* ======================================
