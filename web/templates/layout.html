--- conflicted
+++ resolved
@@ -1,91 +1,75 @@
-<!DOCTYPE html>
-<html lang="ja">
-<head>
-  <meta charset="UTF-8">
-  <meta name="viewport" content="width=device-width, initial-scale=1.0">
-  <title>{% block title %}AI Agent + VNC{% endblock %}</title>
-  <link href="https://cdn.jsdelivr.net/npm/bootstrap@5.3.0/dist/css/bootstrap.min.css" rel="stylesheet">
-  <link rel="stylesheet" href="/static/style.css">
-</head>
-<body>
-  <!-- ヘッダー -->
-  <header>
-    <nav>
-      <ul>
-        <li><a href="/">ホーム</a></li>
-        <li><a href="/about">当サイトについて</a></li>
-        <li><a href="/contact">お問い合わせ</a></li>
-      </ul>
-    </nav>
-  </header>
-
-  <!-- ===== メインコンテンツ & VNC iframe ===== -->
-  <main style="display:flex;flex-direction:column;height:calc(100vh - 140px);">
-    <div id="vnc-section" style="flex:1;">
-      <!-- VNC (NoVNC) を iframe 表示 -->
-      <iframe id="vnc_frame" src="{{ vnc_url }}" style="width:100%;height:100%;border:none;"></iframe>
-    </div>
-
-    {% block content %}{% endblock %}
-  </main>
-
-  <!-- ===== チャットウィンドウ（共通） ===== -->
-  <div id="draggable-window" style="position: fixed;">
-    <div id="window-header">
-      <span>チャット</span>
-      <div class="close-btn" onclick="closeWindow()">×</div>
-    </div>
-    <div id="chat-area">
-      <p class="bot-message">こんにちは！ご質問はありますか？</p>
-    </div>
-    <div id="input-area">
-      <select id="model-select" style="height:38px;">
-        <option value="gemini">Gemini</option>
-        <option value="groq">Groq</option>
-      </select>
-<<<<<<< HEAD
-      <textarea id="user-input" rows="4" placeholder="ここに入力..."></textarea>
-      <button>送信</button>
-
-    </div>
-  </div>
-  <div id="chat-controls">
-    <button id="stop-button">停止</button>
-    <button id="memory-button">履歴</button>
-    <button id="history-toggle">ログ</button>
-    <div id="operation-history" style="max-height:150px;overflow-y:auto;padding:5px;font-size:12px;"></div>
-  </div>
-
-  <!-- hidden executor area -->
-=======
-      <textarea id="user-input" rows="2" placeholder="ここに入力..."></textarea>
-      <button>送信</button>
-      <button id="stop-button" style="margin-left:5px;">停止</button>
-
-      <button id="memory-button" style="margin-left:5px;">履歴</button>
-      <button id="history-toggle" style="margin-left:5px;">ログ</button>
-
-    </div>
-    <div id="operation-history" style="max-height:150px;overflow-y:auto;padding:5px;border-top:1px solid #ccc;font-size:12px;"></div>
-  </div>
-
-  <!-- hidden executor area -->
->>>>>>> 31445766
-  <div id="hidden-browser-executor" style="display:none;">
-    <textarea id="nlCommand"></textarea>
-    <button id="executeButton">実行</button>
-    <pre id="logOutput"></pre>
-  </div>
-
-  <!-- フッター -->
-  <footer>
-    <p>&copy; 2025 My Website</p>
-  </footer>
-
-  <!-- JavaScript -->
-  <script src="/static/common_executor.js"></script>
-  <script src="/static/browser_executor.js"></script>
-  <script src="/static/chat_integration.js"></script>
-  <script src="/static/script.js"></script>
-</body>
-</html>
+<!DOCTYPE html>
+<html lang="ja">
+<head>
+  <meta charset="UTF-8">
+  <meta name="viewport" content="width=device-width, initial-scale=1.0">
+  <title>{% block title %}AI Agent + VNC{% endblock %}</title>
+  <link href="https://cdn.jsdelivr.net/npm/bootstrap@5.3.0/dist/css/bootstrap.min.css" rel="stylesheet">
+  <link rel="stylesheet" href="/static/style.css">
+</head>
+<body>
+  <!-- ヘッダー -->
+  <header>
+    <nav>
+      <ul>
+        <li><a href="/">ホーム</a></li>
+        <li><a href="/about">当サイトについて</a></li>
+        <li><a href="/contact">お問い合わせ</a></li>
+      </ul>
+    </nav>
+  </header>
+
+  <!-- ===== メインコンテンツ & VNC iframe ===== -->
+  <main style="display:flex;flex-direction:column;height:calc(100vh - 140px);">
+    <div id="vnc-section" style="flex:1;">
+      <!-- VNC (NoVNC) を iframe 表示 -->
+      <iframe id="vnc_frame" src="{{ vnc_url }}" style="width:100%;height:100%;border:none;"></iframe>
+    </div>
+
+    {% block content %}{% endblock %}
+  </main>
+
+  <!-- ===== チャットウィンドウ（共通） ===== -->
+  <div id="draggable-window" style="position: fixed;">
+    <div id="window-header">
+      <span>チャット</span>
+      <div class="close-btn" onclick="closeWindow()">×</div>
+    </div>
+    <div id="chat-area">
+      <p class="bot-message">こんにちは！ご質問はありますか？</p>
+    </div>
+    <div id="input-area">
+      <select id="model-select" style="height:38px;">
+        <option value="gemini">Gemini</option>
+        <option value="groq">Groq</option>
+      </select>
+area id="user-input" rows="2" placeholder="ここに入力..."></textarea>
+      <button>送信</button>
+      <button id="stop-button" style="margin-left:5px;">停止</button>
+
+      <button id="memory-button" style="margin-left:5px;">履歴</button>
+      <button id="history-toggle" style="margin-left:5px;">ログ</button>
+
+    </div>
+    <div id="operation-history" style="max-height:150px;overflow-y:auto;padding:5px;border-top:1px solid #ccc;font-size:12px;"></div>
+  </div>
+
+
+  <div id="hidden-browser-executor" style="display:none;">
+    <textarea id="nlCommand"></textarea>
+    <button id="executeButton">実行</button>
+    <pre id="logOutput"></pre>
+  </div>
+
+  <!-- フッター -->
+  <footer>
+    <p>&copy; 2025 My Website</p>
+  </footer>
+
+  <!-- JavaScript -->
+  <script src="/static/common_executor.js"></script>
+  <script src="/static/browser_executor.js"></script>
+  <script src="/static/chat_integration.js"></script>
+  <script src="/static/script.js"></script>
+</body>
+</html>